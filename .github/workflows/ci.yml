name: CI

on:
  pull_request:
  push:
    branches: [ "master" ]

permissions:
  contents: read

jobs:
  lint:
    runs-on: ubuntu-latest
    steps:
<<<<<<< HEAD
      - uses: actions/checkout@v5
      - uses: actions/setup-python@v5
=======
      - uses: actions/checkout@v4
      - uses: actions/setup-python@v6
>>>>>>> 9b987c4f
        with:
          python-version: "3.13"
      - name: Install tools
        run: |
          python -m pip install --upgrade pip
          pip install ruff
          if [ -f requirements.txt ]; then pip install -r requirements.txt; fi
      - name: Ruff Lint (Python)
        run: ruff check --output-format=github .<|MERGE_RESOLUTION|>--- conflicted
+++ resolved
@@ -12,13 +12,8 @@
   lint:
     runs-on: ubuntu-latest
     steps:
-<<<<<<< HEAD
       - uses: actions/checkout@v5
-      - uses: actions/setup-python@v5
-=======
-      - uses: actions/checkout@v4
       - uses: actions/setup-python@v6
->>>>>>> 9b987c4f
         with:
           python-version: "3.13"
       - name: Install tools
